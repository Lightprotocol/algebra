--- conflicted
+++ resolved
@@ -1,12 +1,6 @@
 macro_rules! impl_Fp {
-<<<<<<< HEAD
     ($Fp:ident, $FpParameters:ident, $BigInteger:ident, $BigIntegerType:ty, $limbs:expr) => {
         pub trait $FpParameters: FpParameters<BigInt = $BigIntegerType> {}
-=======
-    ($Fp:ident, $FpParameters:ident, $limbs:expr) => {
-        use $crate::serialize::CanonicalDeserialize;
-        pub trait $FpParameters: FpParameters<BigInt = BigInteger> {}
->>>>>>> b2f72c2b
 
         #[derive(Derivative)]
         #[derivative(
@@ -215,28 +209,6 @@
             impl_field_into_repr!($limbs, $BigIntegerType);
 
             #[inline]
-<<<<<<< HEAD
-            fn from_random_bytes(bytes: &[u8]) -> Option<Self> {
-                let mut result_bytes = [0u8; $limbs * 8];
-                for (result_byte, in_byte) in result_bytes.iter_mut().zip(bytes.iter()) {
-                    *result_byte = *in_byte;
-                }
-                $BigInteger::read(result_bytes.as_ref())
-                    .ok()
-                    .and_then(|mut res| {
-                        res.as_mut()[$limbs-1] &= 0xffffffffffffffff >> P::REPR_SHAVE_BITS;
-                        let result = Self::new(res);
-                        if result.is_valid() {
-                            Some(result)
-                        } else {
-                            None
-                        }
-                    })
-            }
-
-            #[inline]
-=======
->>>>>>> b2f72c2b
             fn multiplicative_generator() -> Self {
                 $Fp::<P>(P::GENERATOR, PhantomData)
             }
@@ -308,9 +280,6 @@
         impl<P: $FpParameters> FromBytes for $Fp<P> {
             #[inline]
             fn read<R: Read>(reader: R) -> IoResult<Self> {
-<<<<<<< HEAD
-                $BigInteger::read(reader).map($Fp::from_repr)
-=======
                 BigInteger::read(reader).and_then( |b|
                     if b.is_zero() {
                         Ok($Fp::zero())
@@ -323,7 +292,6 @@
                         }
                     }
                 )
->>>>>>> b2f72c2b
             }
         }
 
